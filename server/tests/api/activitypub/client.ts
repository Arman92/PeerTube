/* tslint:disable:no-unused-expression */

import * as chai from 'chai'
import 'mocha'
import {
<<<<<<< HEAD
  doubleFollow,
  flushAndRunMultipleServers,
=======
>>>>>>> 35adc403
  flushTests,
  killallServers,
  makeActivityPubGetRequest,
  runServer,
  ServerInfo,
<<<<<<< HEAD
  setAccessTokensToServers, uploadVideo
} from '../../utils'
=======
  setAccessTokensToServers
} from '../../../../shared/utils'

>>>>>>> 35adc403

const expect = chai.expect

describe('Test activitypub', function () {
  let servers: ServerInfo[] = []
  let videoUUID: string

  before(async function () {
    this.timeout(30000)

    await flushTests()

    servers = await flushAndRunMultipleServers(2)

    await setAccessTokensToServers(servers)

    {
      const res = await uploadVideo(servers[0].url, servers[0].accessToken, { name: 'video' })
      videoUUID = res.body.video.uuid
    }

    await doubleFollow(servers[0], servers[1])
  })

  it('Should return the account object', async function () {
    const res = await makeActivityPubGetRequest(servers[0].url, '/accounts/root')
    const object = res.body

    expect(object.type).to.equal('Person')
    expect(object.id).to.equal('http://localhost:9001/accounts/root')
    expect(object.name).to.equal('root')
    expect(object.preferredUsername).to.equal('root')
  })

  it('Should return the video object', async function () {
    const res = await makeActivityPubGetRequest(servers[0].url, '/videos/watch/' + videoUUID)
    const object = res.body

    expect(object.type).to.equal('Video')
    expect(object.id).to.equal('http://localhost:9001/videos/watch/' + videoUUID)
    expect(object.name).to.equal('video')
  })

  it('Should redirect to the origin video object', async function () {
    const res = await makeActivityPubGetRequest(servers[1].url, '/videos/watch/' + videoUUID, 302)

    expect(res.header.location).to.equal('http://localhost:9001/videos/watch/' + videoUUID)
  })

  after(async function () {
    killallServers(servers)
  })
})<|MERGE_RESOLUTION|>--- conflicted
+++ resolved
@@ -3,24 +3,15 @@
 import * as chai from 'chai'
 import 'mocha'
 import {
-<<<<<<< HEAD
   doubleFollow,
   flushAndRunMultipleServers,
-=======
->>>>>>> 35adc403
   flushTests,
   killallServers,
   makeActivityPubGetRequest,
-  runServer,
   ServerInfo,
-<<<<<<< HEAD
-  setAccessTokensToServers, uploadVideo
-} from '../../utils'
-=======
-  setAccessTokensToServers
+  setAccessTokensToServers,
+  uploadVideo
 } from '../../../../shared/utils'
-
->>>>>>> 35adc403
 
 const expect = chai.expect
 
