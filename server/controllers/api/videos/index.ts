import * as express from 'express'
import { extname, join } from 'path'
import { VideoCreate, VideoPrivacy, VideoState, VideoUpdate } from '../../../../shared'
import { getVideoFileFPS, getVideoFileResolution } from '../../../helpers/ffmpeg-utils'
import { processImage } from '../../../helpers/image-utils'
import { logger } from '../../../helpers/logger'
import { auditLoggerFactory, getAuditIdFromRes, VideoAuditView } from '../../../helpers/audit-logger'
import { getFormattedObjects, getServerActor } from '../../../helpers/utils'
import {
  CONFIG,
  MIMETYPES,
  PREVIEWS_SIZE,
  sequelizeTypescript,
  THUMBNAILS_SIZE,
  VIDEO_CATEGORIES,
  VIDEO_LANGUAGES,
  VIDEO_LICENCES,
  VIDEO_PRIVACIES
} from '../../../initializers'
import {
  changeVideoChannelShare,
  federateVideoIfNeeded,
  fetchRemoteVideoDescription,
  getVideoActivityPubUrl
} from '../../../lib/activitypub'
import { JobQueue } from '../../../lib/job-queue'
import { Redis } from '../../../lib/redis'
import {
  asyncMiddleware,
  asyncRetryTransactionMiddleware,
  authenticate,
  checkVideoFollowConstraints,
  commonVideosFiltersValidator,
  optionalAuthenticate,
  paginationValidator,
  setDefaultPagination,
  setDefaultSort,
  videosAddValidator,
  videosCustomGetValidator,
  videosGetValidator,
  videosRemoveValidator,
  videosSortValidator,
  videosUpdateValidator
} from '../../../middlewares'
import { TagModel } from '../../../models/video/tag'
import { VideoModel } from '../../../models/video/video'
import { VideoFileModel } from '../../../models/video/video-file'
import { abuseVideoRouter } from './abuse'
import { blacklistRouter } from './blacklist'
import { videoCommentRouter } from './comment'
import { rateVideoRouter } from './rate'
import { ownershipVideoRouter } from './ownership'
import { VideoFilter } from '../../../../shared/models/videos/video-query.type'
import { buildNSFWFilter, createReqFiles } from '../../../helpers/express-utils'
import { ScheduleVideoUpdateModel } from '../../../models/video/schedule-video-update'
import { videoCaptionsRouter } from './captions'
import { videoImportsRouter } from './import'
import { resetSequelizeInstance } from '../../../helpers/database-utils'
import { move } from 'fs-extra'
import { watchingRouter } from './watching'
import { Notifier } from '../../../lib/notifier'
import { sendView } from '../../../lib/activitypub/send/send-view'

const auditLogger = auditLoggerFactory('videos')
const videosRouter = express.Router()

const reqVideoFileAdd = createReqFiles(
  [ 'videofile', 'thumbnailfile', 'previewfile' ],
  Object.assign({}, MIMETYPES.VIDEO.MIMETYPE_EXT, MIMETYPES.IMAGE.MIMETYPE_EXT),
  {
    videofile: CONFIG.STORAGE.TMP_DIR,
    thumbnailfile: CONFIG.STORAGE.TMP_DIR,
    previewfile: CONFIG.STORAGE.TMP_DIR
  }
)
const reqVideoFileUpdate = createReqFiles(
  [ 'thumbnailfile', 'previewfile' ],
  MIMETYPES.IMAGE.MIMETYPE_EXT,
  {
    thumbnailfile: CONFIG.STORAGE.TMP_DIR,
    previewfile: CONFIG.STORAGE.TMP_DIR
  }
)

videosRouter.use('/', abuseVideoRouter)
videosRouter.use('/', blacklistRouter)
videosRouter.use('/', rateVideoRouter)
videosRouter.use('/', videoCommentRouter)
videosRouter.use('/', videoCaptionsRouter)
videosRouter.use('/', videoImportsRouter)
videosRouter.use('/', ownershipVideoRouter)
videosRouter.use('/', watchingRouter)

videosRouter.get('/categories', listVideoCategories)
videosRouter.get('/licences', listVideoLicences)
videosRouter.get('/languages', listVideoLanguages)
videosRouter.get('/privacies', listVideoPrivacies)

videosRouter.get('/',
  paginationValidator,
  videosSortValidator,
  setDefaultSort,
  setDefaultPagination,
  optionalAuthenticate,
  commonVideosFiltersValidator,
  asyncMiddleware(listVideos)
)
videosRouter.put('/:id',
  authenticate,
  reqVideoFileUpdate,
  asyncMiddleware(videosUpdateValidator),
  asyncRetryTransactionMiddleware(updateVideo)
)
videosRouter.post('/upload',
  authenticate,
  reqVideoFileAdd,
  asyncMiddleware(videosAddValidator),
  asyncRetryTransactionMiddleware(addVideo)
)

videosRouter.get('/:id/description',
  asyncMiddleware(videosGetValidator),
  asyncMiddleware(getVideoDescription)
)
videosRouter.get('/:id',
  optionalAuthenticate,
  asyncMiddleware(videosCustomGetValidator('only-video-with-rights')),
  asyncMiddleware(checkVideoFollowConstraints),
  asyncMiddleware(getVideo)
)
videosRouter.post('/:id/views',
  asyncMiddleware(videosGetValidator),
  asyncMiddleware(viewVideo)
)

videosRouter.delete('/:id',
  authenticate,
  asyncMiddleware(videosRemoveValidator),
  asyncRetryTransactionMiddleware(removeVideo)
)

// ---------------------------------------------------------------------------

export {
  videosRouter
}

// ---------------------------------------------------------------------------

function listVideoCategories (req: express.Request, res: express.Response) {
  res.json(VIDEO_CATEGORIES)
}

function listVideoLicences (req: express.Request, res: express.Response) {
  res.json(VIDEO_LICENCES)
}

function listVideoLanguages (req: express.Request, res: express.Response) {
  res.json(VIDEO_LANGUAGES)
}

function listVideoPrivacies (req: express.Request, res: express.Response) {
  res.json(VIDEO_PRIVACIES)
}

async function addVideo (req: express.Request, res: express.Response) {
  // Processing the video could be long
  // Set timeout to 10 minutes
  req.setTimeout(1000 * 60 * 10, () => {
    logger.error('Upload video has timed out.')
    return res.sendStatus(408)
  })

  const videoPhysicalFile = req.files['videofile'][0]
  const videoInfo: VideoCreate = req.body

  // Prepare data so we don't block the transaction
  const videoData = {
    name: videoInfo.name,
    remote: false,
    category: videoInfo.category,
    licence: videoInfo.licence,
    language: videoInfo.language,
    commentsEnabled: videoInfo.commentsEnabled || false,
    downloadEnabled: videoInfo.downloadEnabled || true,
    waitTranscoding: videoInfo.waitTranscoding || false,
    state: CONFIG.TRANSCODING.ENABLED ? VideoState.TO_TRANSCODE : VideoState.PUBLISHED,
    nsfw: videoInfo.nsfw || false,
    description: videoInfo.description,
    support: videoInfo.support,
    privacy: videoInfo.privacy,
    duration: videoPhysicalFile['duration'], // duration was added by a previous middleware
    channelId: res.locals.videoChannel.id,
    originallyPublishedAt: videoInfo.originallyPublishedAt
  }
  const video = new VideoModel(videoData)
  video.url = getVideoActivityPubUrl(video) // We use the UUID, so set the URL after building the object

  // Build the file object
  const { videoFileResolution } = await getVideoFileResolution(videoPhysicalFile.path)
  const fps = await getVideoFileFPS(videoPhysicalFile.path)

  const videoFileData = {
    extname: extname(videoPhysicalFile.filename),
    resolution: videoFileResolution,
    size: videoPhysicalFile.size,
    fps
  }
  const videoFile = new VideoFileModel(videoFileData)

  // Move physical file
  const videoDir = CONFIG.STORAGE.VIDEOS_DIR
  const destination = join(videoDir, video.getVideoFilename(videoFile))
  await move(videoPhysicalFile.path, destination)
  // This is important in case if there is another attempt in the retry process
  videoPhysicalFile.filename = video.getVideoFilename(videoFile)
  videoPhysicalFile.path = destination

  // Process thumbnail or create it from the video
  const thumbnailField = req.files['thumbnailfile']
  if (thumbnailField) {
    const thumbnailPhysicalFile = thumbnailField[0]
    await processImage(thumbnailPhysicalFile, join(CONFIG.STORAGE.THUMBNAILS_DIR, video.getThumbnailName()), THUMBNAILS_SIZE)
  } else {
    await video.createThumbnail(videoFile)
  }

  // Process preview or create it from the video
  const previewField = req.files['previewfile']
  if (previewField) {
    const previewPhysicalFile = previewField[0]
    await processImage(previewPhysicalFile, join(CONFIG.STORAGE.PREVIEWS_DIR, video.getPreviewName()), PREVIEWS_SIZE)
  } else {
    await video.createPreview(videoFile)
  }

  // Create the torrent file
  await video.createTorrentAndSetInfoHash(videoFile)

  const videoCreated = await sequelizeTypescript.transaction(async t => {
    const sequelizeOptions = { transaction: t }

    const videoCreated = await video.save(sequelizeOptions)
    // Do not forget to add video channel information to the created video
    videoCreated.VideoChannel = res.locals.videoChannel

    videoFile.videoId = video.id
    await videoFile.save(sequelizeOptions)

    video.VideoFiles = [ videoFile ]

    // Create tags
    if (videoInfo.tags !== undefined) {
      const tagInstances = await TagModel.findOrCreateTags(videoInfo.tags, t)

      await video.$set('Tags', tagInstances, sequelizeOptions)
      video.Tags = tagInstances
    }

    // Schedule an update in the future?
    if (videoInfo.scheduleUpdate) {
      await ScheduleVideoUpdateModel.create({
        videoId: video.id,
        updateAt: videoInfo.scheduleUpdate.updateAt,
        privacy: videoInfo.scheduleUpdate.privacy || null
      }, { transaction: t })
    }

    await federateVideoIfNeeded(video, true, t)

    auditLogger.create(getAuditIdFromRes(res), new VideoAuditView(videoCreated.toFormattedDetailsJSON()))
    logger.info('Video with name %s and uuid %s created.', videoInfo.name, videoCreated.uuid)

    return videoCreated
  })

  Notifier.Instance.notifyOnNewVideo(videoCreated)

  if (video.state === VideoState.TO_TRANSCODE) {
    // Put uuid because we don't have id auto incremented for now
    const dataInput = {
      videoUUID: videoCreated.uuid,
      isNewVideo: true
    }

    await JobQueue.Instance.createJob({ type: 'video-file', payload: dataInput })
  }

  return res.json({
    video: {
      id: videoCreated.id,
      uuid: videoCreated.uuid
    }
  }).end()
}

async function updateVideo (req: express.Request, res: express.Response) {
  const videoInstance: VideoModel = res.locals.video
  const videoFieldsSave = videoInstance.toJSON()
  const oldVideoAuditView = new VideoAuditView(videoInstance.toFormattedDetailsJSON())
  const videoInfoToUpdate: VideoUpdate = req.body
  const wasPrivateVideo = videoInstance.privacy === VideoPrivacy.PRIVATE
  const wasUnlistedVideo = videoInstance.privacy === VideoPrivacy.UNLISTED

  // Process thumbnail or create it from the video
  if (req.files && req.files['thumbnailfile']) {
    const thumbnailPhysicalFile = req.files['thumbnailfile'][0]
    await processImage(thumbnailPhysicalFile, join(CONFIG.STORAGE.THUMBNAILS_DIR, videoInstance.getThumbnailName()), THUMBNAILS_SIZE)
  }

  // Process preview or create it from the video
  if (req.files && req.files['previewfile']) {
    const previewPhysicalFile = req.files['previewfile'][0]
    await processImage(previewPhysicalFile, join(CONFIG.STORAGE.PREVIEWS_DIR, videoInstance.getPreviewName()), PREVIEWS_SIZE)
  }

  try {
    const videoInstanceUpdated = await sequelizeTypescript.transaction(async t => {
      const sequelizeOptions = { transaction: t }
      const oldVideoChannel = videoInstance.VideoChannel

      if (videoInfoToUpdate.name !== undefined) videoInstance.set('name', videoInfoToUpdate.name)
      if (videoInfoToUpdate.category !== undefined) videoInstance.set('category', videoInfoToUpdate.category)
      if (videoInfoToUpdate.licence !== undefined) videoInstance.set('licence', videoInfoToUpdate.licence)
      if (videoInfoToUpdate.language !== undefined) videoInstance.set('language', videoInfoToUpdate.language)
      if (videoInfoToUpdate.nsfw !== undefined) videoInstance.set('nsfw', videoInfoToUpdate.nsfw)
      if (videoInfoToUpdate.waitTranscoding !== undefined) videoInstance.set('waitTranscoding', videoInfoToUpdate.waitTranscoding)
      if (videoInfoToUpdate.support !== undefined) videoInstance.set('support', videoInfoToUpdate.support)
      if (videoInfoToUpdate.description !== undefined) videoInstance.set('description', videoInfoToUpdate.description)
      if (videoInfoToUpdate.commentsEnabled !== undefined) videoInstance.set('commentsEnabled', videoInfoToUpdate.commentsEnabled)
<<<<<<< HEAD
      if (videoInfoToUpdate.originallyPublishedAt !== undefined &&
          videoInfoToUpdate.originallyPublishedAt !== null) {
        videoInstance.set('originallyPublishedAt', videoInfoToUpdate.originallyPublishedAt)
      }

=======
      if (videoInfoToUpdate.downloadEnabled !== undefined) videoInstance.set('downloadEnabled', videoInfoToUpdate.downloadEnabled)
>>>>>>> 501e9611
      if (videoInfoToUpdate.privacy !== undefined) {
        const newPrivacy = parseInt(videoInfoToUpdate.privacy.toString(), 10)
        videoInstance.set('privacy', newPrivacy)

        if (wasPrivateVideo === true && newPrivacy !== VideoPrivacy.PRIVATE) {
          videoInstance.set('publishedAt', new Date())
        }
      }

      const videoInstanceUpdated = await videoInstance.save(sequelizeOptions)

      // Video tags update?
      if (videoInfoToUpdate.tags !== undefined) {
        const tagInstances = await TagModel.findOrCreateTags(videoInfoToUpdate.tags, t)

        await videoInstanceUpdated.$set('Tags', tagInstances, sequelizeOptions)
        videoInstanceUpdated.Tags = tagInstances
      }

      // Video channel update?
      if (res.locals.videoChannel && videoInstanceUpdated.channelId !== res.locals.videoChannel.id) {
        await videoInstanceUpdated.$set('VideoChannel', res.locals.videoChannel, { transaction: t })
        videoInstanceUpdated.VideoChannel = res.locals.videoChannel

        if (wasPrivateVideo === false) await changeVideoChannelShare(videoInstanceUpdated, oldVideoChannel, t)
      }

      // Schedule an update in the future?
      if (videoInfoToUpdate.scheduleUpdate) {
        await ScheduleVideoUpdateModel.upsert({
          videoId: videoInstanceUpdated.id,
          updateAt: videoInfoToUpdate.scheduleUpdate.updateAt,
          privacy: videoInfoToUpdate.scheduleUpdate.privacy || null
        }, { transaction: t })
      } else if (videoInfoToUpdate.scheduleUpdate === null) {
        await ScheduleVideoUpdateModel.deleteByVideoId(videoInstanceUpdated.id, t)
      }

      const isNewVideo = wasPrivateVideo && videoInstanceUpdated.privacy !== VideoPrivacy.PRIVATE

      // Don't send update if the video was unfederated
      if (!videoInstanceUpdated.VideoBlacklist || videoInstanceUpdated.VideoBlacklist.unfederated === false) {
        await federateVideoIfNeeded(videoInstanceUpdated, isNewVideo, t)
      }

      auditLogger.update(
        getAuditIdFromRes(res),
        new VideoAuditView(videoInstanceUpdated.toFormattedDetailsJSON()),
        oldVideoAuditView
      )
      logger.info('Video with name %s and uuid %s updated.', videoInstance.name, videoInstance.uuid)

      return videoInstanceUpdated
    })

    if (wasUnlistedVideo || wasPrivateVideo) {
      Notifier.Instance.notifyOnNewVideo(videoInstanceUpdated)
    }
  } catch (err) {
    // Force fields we want to update
    // If the transaction is retried, sequelize will think the object has not changed
    // So it will skip the SQL request, even if the last one was ROLLBACKed!
    resetSequelizeInstance(videoInstance, videoFieldsSave)

    throw err
  }

  return res.type('json').status(204).end()
}

async function getVideo (req: express.Request, res: express.Response) {
  // We need more attributes
  const userId: number = res.locals.oauth ? res.locals.oauth.token.User.id : null
  const video: VideoModel = await VideoModel.loadForGetAPI(res.locals.video.id, undefined, userId)

  if (video.isOutdated()) {
    JobQueue.Instance.createJob({ type: 'activitypub-refresher', payload: { type: 'video', url: video.url } })
      .catch(err => logger.error('Cannot create AP refresher job for video %s.', video.url, { err }))
  }

  return res.json(video.toFormattedDetailsJSON())
}

async function viewVideo (req: express.Request, res: express.Response) {
  const videoInstance = res.locals.video

  const ip = req.ip
  const exists = await Redis.Instance.isVideoIPViewExists(ip, videoInstance.uuid)
  if (exists) {
    logger.debug('View for ip %s and video %s already exists.', ip, videoInstance.uuid)
    return res.status(204).end()
  }

  await Promise.all([
    Redis.Instance.addVideoView(videoInstance.id),
    Redis.Instance.setIPVideoView(ip, videoInstance.uuid)
  ])

  const serverActor = await getServerActor()
  await sendView(serverActor, videoInstance, undefined)

  return res.status(204).end()
}

async function getVideoDescription (req: express.Request, res: express.Response) {
  const videoInstance = res.locals.video
  let description = ''

  if (videoInstance.isOwned()) {
    description = videoInstance.description
  } else {
    description = await fetchRemoteVideoDescription(videoInstance)
  }

  return res.json({ description })
}

async function listVideos (req: express.Request, res: express.Response) {
  const resultList = await VideoModel.listForApi({
    start: req.query.start,
    count: req.query.count,
    sort: req.query.sort,
    includeLocalVideos: true,
    categoryOneOf: req.query.categoryOneOf,
    licenceOneOf: req.query.licenceOneOf,
    languageOneOf: req.query.languageOneOf,
    tagsOneOf: req.query.tagsOneOf,
    tagsAllOf: req.query.tagsAllOf,
    nsfw: buildNSFWFilter(res, req.query.nsfw),
    filter: req.query.filter as VideoFilter,
    withFiles: false,
    user: res.locals.oauth ? res.locals.oauth.token.User : undefined
  })

  return res.json(getFormattedObjects(resultList.data, resultList.total))
}

async function removeVideo (req: express.Request, res: express.Response) {
  const videoInstance: VideoModel = res.locals.video

  await sequelizeTypescript.transaction(async t => {
    await videoInstance.destroy({ transaction: t })
  })

  auditLogger.delete(getAuditIdFromRes(res), new VideoAuditView(videoInstance.toFormattedDetailsJSON()))
  logger.info('Video with name %s and uuid %s deleted.', videoInstance.name, videoInstance.uuid)

  return res.type('json').status(204).end()
}<|MERGE_RESOLUTION|>--- conflicted
+++ resolved
@@ -328,15 +328,12 @@
       if (videoInfoToUpdate.support !== undefined) videoInstance.set('support', videoInfoToUpdate.support)
       if (videoInfoToUpdate.description !== undefined) videoInstance.set('description', videoInfoToUpdate.description)
       if (videoInfoToUpdate.commentsEnabled !== undefined) videoInstance.set('commentsEnabled', videoInfoToUpdate.commentsEnabled)
-<<<<<<< HEAD
-      if (videoInfoToUpdate.originallyPublishedAt !== undefined &&
-          videoInfoToUpdate.originallyPublishedAt !== null) {
+      if (videoInfoToUpdate.downloadEnabled !== undefined) videoInstance.set('downloadEnabled', videoInfoToUpdate.downloadEnabled)
+
+      if (videoInfoToUpdate.originallyPublishedAt !== undefined && videoInfoToUpdate.originallyPublishedAt !== null) {
         videoInstance.set('originallyPublishedAt', videoInfoToUpdate.originallyPublishedAt)
       }
 
-=======
-      if (videoInfoToUpdate.downloadEnabled !== undefined) videoInstance.set('downloadEnabled', videoInfoToUpdate.downloadEnabled)
->>>>>>> 501e9611
       if (videoInfoToUpdate.privacy !== undefined) {
         const newPrivacy = parseInt(videoInfoToUpdate.privacy.toString(), 10)
         videoInstance.set('privacy', newPrivacy)
