import { Injectable } from '@angular/core';
import { Headers, Http, Response, URLSearchParams } from '@angular/http';
import { Router } from '@angular/router';
import { Observable } from 'rxjs/Observable';
import { Subject } from 'rxjs/Subject';

import { AuthStatus } from './auth-status.model';
import { AuthUser } from './auth-user.model';
import { RestExtractor } from '../rest';

@Injectable()
export class AuthService {
  private static BASE_CLIENT_URL = '/api/v1/clients/local';
  private static BASE_TOKEN_URL = '/api/v1/users/token';
  private static BASE_USER_INFORMATIONS_URL = '/api/v1/users/me';

  loginChangedSource: Observable<AuthStatus>;

  private clientId: string;
  private clientSecret: string;
  private loginChanged: Subject<AuthStatus>;
  private user: AuthUser = null;

  constructor(
    private http: Http,
    private restExtractor: RestExtractor,
    private router: Router
   ) {
    this.loginChanged = new Subject<AuthStatus>();
    this.loginChangedSource = this.loginChanged.asObservable();

    // Fetch the client_id/client_secret
    // FIXME: save in local storage?
    this.http.get(AuthService.BASE_CLIENT_URL)
      .map(this.restExtractor.extractDataGet)
      .catch((res) => this.restExtractor.handleError(res))
      .subscribe(
        result => {
          this.clientId = result.client_id;
          this.clientSecret = result.client_secret;
          console.log('Client credentials loaded.');
        },
        error => {
          alert(
            `Cannot retrieve OAuth Client credentials: ${error.text}. \n` +
            'Ensure you have correctly configured PeerTube (config/ directory), in particular the "webserver" section.'
          );
        }
      );

    // Return null if there is nothing to load
    this.user = AuthUser.load();
  }

  getRefreshToken() {
    if (this.user === null) return null;

    return this.user.getRefreshToken();
  }

  getRequestHeaderValue() {
    return `${this.getTokenType()} ${this.getAccessToken()}`;
  }

  getAccessToken() {
    if (this.user === null) return null;

    return this.user.getAccessToken();
  }

  getTokenType() {
    if (this.user === null) return null;

    return this.user.getTokenType();
  }

  getUser(): AuthUser {
    return this.user;
  }

  isAdmin() {
    if (this.user === null) return false;

    return this.user.isAdmin();
  }

  isLoggedIn() {
    if (this.getAccessToken()) {
      return true;
    } else {
      return false;
    }
  }

  login(username: string, password: string) {
    let body = new URLSearchParams();
    body.set('client_id', this.clientId);
    body.set('client_secret', this.clientSecret);
    body.set('response_type', 'code');
    body.set('grant_type', 'password');
    body.set('scope', 'upload');
    body.set('username', username);
    body.set('password', password);

    let headers = new Headers();
    headers.append('Content-Type', 'application/x-www-form-urlencoded');

    let options = {
      headers: headers
    };

    return this.http.post(AuthService.BASE_TOKEN_URL, body.toString(), options)
                    .map(this.restExtractor.extractDataGet)
                    .map(res => {
                      res.username = username;
                      return res;
                    })
                    .flatMap(res => this.fetchUserInformations(res))
                    .map(res => this.handleLogin(res))
                    .catch((res) => this.restExtractor.handleError(res));
  }

  logout() {
    // TODO: make an HTTP request to revoke the tokens
    this.user = null;
<<<<<<< HEAD
    User.flush();

    this.setStatus(AuthStatus.LoggedIn);
=======
    AuthUser.flush();

    this.setStatus(AuthStatus.LoggedOut);
>>>>>>> c4403b29
  }

  refreshAccessToken() {
    console.log('Refreshing token...');

    const refreshToken = this.getRefreshToken();

    let body = new URLSearchParams();
    body.set('refresh_token', refreshToken);
    body.set('client_id', this.clientId);
    body.set('client_secret', this.clientSecret);
    body.set('response_type', 'code');
    body.set('grant_type', 'refresh_token');

    let headers = new Headers();
    headers.append('Content-Type', 'application/x-www-form-urlencoded');

    let options = {
      headers: headers
    };

    return this.http.post(AuthService.BASE_TOKEN_URL, body.toString(), options)
                    .map(this.restExtractor.extractDataGet)
                    .map(res => this.handleRefreshToken(res))
                    .catch((res: Response) => {
                      // The refresh token is invalid?
                      if (res.status === 400 && res.json() && res.json().error === 'invalid_grant') {
                        console.error('Cannot refresh token -> logout...');
                        this.logout();
                        this.router.navigate(['/login']);

                        return Observable.throw({
                          json: '',
                          text: 'You need to reconnect.'
                        });
                      }

                      return this.restExtractor.handleError(res);
                    });
  }

  private fetchUserInformations (obj: any) {
    // Do not call authHttp here to avoid circular dependencies headaches

    const headers = new Headers();
    headers.set('Authorization', `Bearer ${obj.access_token}`);

    return this.http.get(AuthService.BASE_USER_INFORMATIONS_URL, { headers })
             .map(res => res.json())
             .map(res => {
               obj.id = res.id;
               obj.role = res.role;
               return obj;
             }
    );
  }

  private handleLogin (obj: any) {
    const id = obj.id;
    const username = obj.username;
    const role = obj.role;
    const hashTokens = {
      access_token: obj.access_token,
      token_type: obj.token_type,
      refresh_token: obj.refresh_token
    };

    this.user = new AuthUser({ id, username, role }, hashTokens);
    this.user.save();

    this.setStatus(AuthStatus.LoggedIn);
  }

  private handleRefreshToken (obj: any) {
    this.user.refreshTokens(obj.access_token, obj.refresh_token);
    this.user.save();
  }

  private setStatus(status: AuthStatus) {
    this.loginChanged.next(status);
  }

}<|MERGE_RESOLUTION|>--- conflicted
+++ resolved
@@ -123,15 +123,10 @@
   logout() {
     // TODO: make an HTTP request to revoke the tokens
     this.user = null;
-<<<<<<< HEAD
-    User.flush();
-
-    this.setStatus(AuthStatus.LoggedIn);
-=======
+
     AuthUser.flush();
 
     this.setStatus(AuthStatus.LoggedOut);
->>>>>>> c4403b29
   }
 
   refreshAccessToken() {
